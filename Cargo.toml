--- conflicted
+++ resolved
@@ -14,11 +14,8 @@
 poly1305 = "0.8.0"
 libc = "0.2"
 secrecy = "0.8"
-<<<<<<< HEAD
 rayon = "1.5"
-=======
 subtle = "2.4"
->>>>>>> bc956d37
 
 [dev-dependencies]
 proptest = "1.0"
